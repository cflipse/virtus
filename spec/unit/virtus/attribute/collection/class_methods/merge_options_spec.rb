require 'spec_helper'

describe Virtus::Attribute::Collection, '.merge_options' do
  subject { described_class.merge_options(type, options) }

  let(:type)        { mock('type')        }
  let(:member_type) { mock('member_type') }
  let(:options)     { Hash.new }

  context 'when `type` responds to `count`' do
    before do
      type.should_receive(:respond_to?).with(:count).and_return(true)
<<<<<<< HEAD
      type.should_receive(:count).and_return(size)
=======
      type.should_receive(:count).and_return(count)
>>>>>>> fdb023de
    end

    context 'when count is == 1' do
      let(:count) { 1 }

      before do
        type.should_receive(:first).and_return(member_type)
      end

      specify { subject[:member_type].should eql(member_type) }
    end

    context 'when count is > 1' do
      let(:count) { 2 }

      specify do
        expect { subject }.to raise_error(
          NotImplementedError, "build SumType from list of types (#{type.inspect})"
        )
      end
    end
  end

  context 'when `type` does not respond to `count`' do
    before do
      type.should_receive(:respond_to?).with(:count).and_return(false)
    end

    it do
      should eql(
        :primitive       => Object,
        :accessor        => :public,
        :coerce          => true,
        :coercion_method => :to_object,
        :reader          => :public,
        :writer          => :public
      )
    end
  end
end<|MERGE_RESOLUTION|>--- conflicted
+++ resolved
@@ -10,11 +10,7 @@
   context 'when `type` responds to `count`' do
     before do
       type.should_receive(:respond_to?).with(:count).and_return(true)
-<<<<<<< HEAD
-      type.should_receive(:count).and_return(size)
-=======
       type.should_receive(:count).and_return(count)
->>>>>>> fdb023de
     end
 
     context 'when count is == 1' do
