module Virtus

  # Abstract class implementing base API for attribute types
  #
  # @abstract
  class Attribute
    extend DescendantsTracker

    include Adamantium::Flat
    include Equalizer.new(inspect) << :name

    accept_options :primitive, :accessor, :reader,
      :writer, :coercion_method, :default, :lazy

    accessor :public

    # @see Virtus.coerce
    #
    # @deprecated
    #
    # @api public
    def self.coerce(value = Undefined)
      warn "#{self}.coerce is deprecated and will be removed in a future version. Use Virtus.coerce instead: ##{caller.first}"
      return Virtus.coerce if value.equal?(Undefined)
      Virtus.coerce = value
      self
    end

    # Returns name of the attribute
    #
    # @example
    #   User.attributes[:age].name  # => :age
    #
    # @return [Symbol]
    #
    # @api public
    attr_reader :name

    # Return accessor object
    #
    # @return [Accessor]
    #
    # @api private
    attr_reader :accessor

    # Builds an attribute instance
    #
    # @param [Symbol] name
    #   the name of an attribute
    #
    # @param [Class] type
    #   optional type class of an attribute
    #
    # @param [#to_hash] options
    #   optional extra options hash
    #
    # @return [Attribute]
    #
    # @api private
    def self.build(name, type = Object, options = {})
<<<<<<< HEAD
      Builder.new(name, type, options).attribute
=======
      klass = determine_type(type) or raise(
        ArgumentError, "#{type.inspect} does not map to an attribute type"
      )

      attribute_options = klass.merge_options(type, options)
      accessor          = Accessor.build(name, klass, attribute_options)

      klass.new(name, accessor)
    end

    # Build coercer wrapper
    #
    # @example
    #
    #   Virtus::Attribute.coercer # => #<Virtus::Attribute::Coercer ...>
    #
    # @return [Coercer]
    #
    # @api public
    def self.coercer(type = nil, options = {})
      coercer = options.fetch(:configured_coercer){ Virtus.coercer }
      Coercer.new(coercer, coercion_method)
    end

    # Return default reader class
    #
    # @return [::Class]
    #
    # @api private
    def self.reader_class(*)
      Reader
    end

    # Return default writer class
    #
    # @param [::Class] attribute type
    # @param [::Hash] attribute options
    #
    # @return [::Class]
    #
    # @api private
    def self.writer_class(type, options)
      coerce = options.fetch(:coerce){ Virtus.coerce }
      coerce ? coercible_writer_class(type, options) : Writer
    end

    # Return default coercible writer class
    #
    # @param [::Class] attribute type
    # @param [::Hash] attribute options
    #
    # @return [::Class]
    #
    # @api private
    def self.coercible_writer_class(_type, _options)
      Writer::Coercible
    end

    # Return default options for writer class
    #
    # @return [::Hash]
    #
    # @api private
    def self.reader_options(*)
      {}
    end

    # Return options accepted by writer class
    #
    # @return [Array<Symbol>]
    #
    # @api private
    def self.writer_options(attribute_options)
      ::Hash[writer_option_names.zip(attribute_options.values_at(*writer_option_names))]
    end

    # Return acceptable option names for write class
    #
    # @return [Array<Symbol>]
    #
    # @api private
    def self.writer_option_names
      [ :coercer, :primitive, :default ]
    end

    # Determine attribute type based on class or name
    #
    # Returns Attribute::EmbeddedValue if a virtus class is passed
    #
    # @example
    #   address_class = Class.new { include Virtus }
    #   Virtus::Attribute.determine_type(address_class) # => Virtus::Attribute::EmbeddedValue
    #
    # @see Virtus::Support::TypeLookup.determine_type
    #
    # @return [Class]
    #
    # @api public
    def self.determine_type(class_or_name)
      case class_or_name
      when ::Class
        EmbeddedValue.determine_type(class_or_name) or super
      when ::String
        super
      when ::Enumerable
        super(class_or_name.class)
      else
        super
      end
    end

    # A hook for Attributes to update options based on the type from the caller
    #
    # @param [Object] type
    #   The raw type, typically given by the caller of ClassMethods#attribute
    # @param [Hash] options
    #   Attribute configuration options
    #
    # @return [Hash]
    #   New Hash instance, potentially updated with information from the args
    #
    # @api private
    def self.merge_options(type, options)
      merged_options = self.options.merge(options)

      if merged_options[:coerce]
        merged_options.update(
          :coercer => merged_options.fetch(:coercer) { coercer(type, options) }
        )
      end

      merged_options
>>>>>>> ec8596e8
    end

    # Initializes an attribute instance
    #
    # @param [#to_sym] name
    #   the name of an attribute
    #
    # @param [#to_hash] options
    #   hash of extra options which overrides defaults set on an attribute class
    #
    # @return [undefined]
    #
    # @api private
    def initialize(name, accessor)
      @name     = name.to_sym
      @accessor = accessor
    end

    # Return reader object
    #
    # @example
    #
    #   attribute.reader # => #<Virtus::Attribute::Reader ...>
    #
    # @return [Reader]
    #
    # @api public
    def reader
      accessor.reader
    end

    # Return writer object
    #
    # @example
    #
    #   attribute.writer # => #<Virtus::Attribute::Writer ...>
    #
    # @return [Writer]
    #
    # @api public
    def writer
      accessor.writer
    end

    # Define reader and writer methods for an Attribute
    #
    # @param [AttributeSet] mod
    #
    # @return [self]
    #
    # @api private
    def define_accessor_methods(attribute_set)
      reader.define_method(accessor, attribute_set)
      writer.define_method(accessor, attribute_set)
      self
    end

    # Returns a Boolean indicating whether the reader method is public
    #
    # @return [Boolean]
    #
    # @api private
    def public_reader?
      accessor.public_reader?
    end

    # Returns a Boolean indicating whether the writer method is public
    #
    # @return [Boolean]
    #
    # @api private
    def public_writer?
      accessor.public_writer?
    end

    # Returns if the given value is coerced into the target type
    #
    # @return [Boolean]
    #
    # @api private
    def value_coerced?(value)
      coercer.coerced?(value)
    end

    private

    # Return coercer for this attribute
    #
    # @return [Object]
    #
    # @api private
    def coercer
      writer.coercer[self.class.primitive]
    end

  end # class Attribute

end # module Virtus<|MERGE_RESOLUTION|>--- conflicted
+++ resolved
@@ -58,142 +58,7 @@
     #
     # @api private
     def self.build(name, type = Object, options = {})
-<<<<<<< HEAD
       Builder.new(name, type, options).attribute
-=======
-      klass = determine_type(type) or raise(
-        ArgumentError, "#{type.inspect} does not map to an attribute type"
-      )
-
-      attribute_options = klass.merge_options(type, options)
-      accessor          = Accessor.build(name, klass, attribute_options)
-
-      klass.new(name, accessor)
-    end
-
-    # Build coercer wrapper
-    #
-    # @example
-    #
-    #   Virtus::Attribute.coercer # => #<Virtus::Attribute::Coercer ...>
-    #
-    # @return [Coercer]
-    #
-    # @api public
-    def self.coercer(type = nil, options = {})
-      coercer = options.fetch(:configured_coercer){ Virtus.coercer }
-      Coercer.new(coercer, coercion_method)
-    end
-
-    # Return default reader class
-    #
-    # @return [::Class]
-    #
-    # @api private
-    def self.reader_class(*)
-      Reader
-    end
-
-    # Return default writer class
-    #
-    # @param [::Class] attribute type
-    # @param [::Hash] attribute options
-    #
-    # @return [::Class]
-    #
-    # @api private
-    def self.writer_class(type, options)
-      coerce = options.fetch(:coerce){ Virtus.coerce }
-      coerce ? coercible_writer_class(type, options) : Writer
-    end
-
-    # Return default coercible writer class
-    #
-    # @param [::Class] attribute type
-    # @param [::Hash] attribute options
-    #
-    # @return [::Class]
-    #
-    # @api private
-    def self.coercible_writer_class(_type, _options)
-      Writer::Coercible
-    end
-
-    # Return default options for writer class
-    #
-    # @return [::Hash]
-    #
-    # @api private
-    def self.reader_options(*)
-      {}
-    end
-
-    # Return options accepted by writer class
-    #
-    # @return [Array<Symbol>]
-    #
-    # @api private
-    def self.writer_options(attribute_options)
-      ::Hash[writer_option_names.zip(attribute_options.values_at(*writer_option_names))]
-    end
-
-    # Return acceptable option names for write class
-    #
-    # @return [Array<Symbol>]
-    #
-    # @api private
-    def self.writer_option_names
-      [ :coercer, :primitive, :default ]
-    end
-
-    # Determine attribute type based on class or name
-    #
-    # Returns Attribute::EmbeddedValue if a virtus class is passed
-    #
-    # @example
-    #   address_class = Class.new { include Virtus }
-    #   Virtus::Attribute.determine_type(address_class) # => Virtus::Attribute::EmbeddedValue
-    #
-    # @see Virtus::Support::TypeLookup.determine_type
-    #
-    # @return [Class]
-    #
-    # @api public
-    def self.determine_type(class_or_name)
-      case class_or_name
-      when ::Class
-        EmbeddedValue.determine_type(class_or_name) or super
-      when ::String
-        super
-      when ::Enumerable
-        super(class_or_name.class)
-      else
-        super
-      end
-    end
-
-    # A hook for Attributes to update options based on the type from the caller
-    #
-    # @param [Object] type
-    #   The raw type, typically given by the caller of ClassMethods#attribute
-    # @param [Hash] options
-    #   Attribute configuration options
-    #
-    # @return [Hash]
-    #   New Hash instance, potentially updated with information from the args
-    #
-    # @api private
-    def self.merge_options(type, options)
-      merged_options = self.options.merge(options)
-
-      if merged_options[:coerce]
-        merged_options.update(
-          :coercer => merged_options.fetch(:coercer) { coercer(type, options) }
-        )
-      end
-
-      merged_options
->>>>>>> ec8596e8
     end
 
     # Initializes an attribute instance
